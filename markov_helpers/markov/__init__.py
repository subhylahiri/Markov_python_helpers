"""Utilities for working with and parameterising Markov processes


.. autosummary::
   :toctree: markov_helpers/markov
   :recursive:

   indices
   params
"""
from . import indices, params
from .options import TopologyOptions
<<<<<<< HEAD
from ._helpers import stochastify_c, stochastify_d, unstochastify_c, stochastify_pd
from .markov import (adjoint, calc_peq, calc_peq_d, isstochastic_c,
                     isstochastic_d, mean_dwell, rand_trans, rand_trans_d,
                     sim_markov_c, sim_markov_d)
=======
from ._helpers import (stochastify_c, stochastify_d, stochastify_pd,
                       unstochastify_c)
from .markov import (isstochastic_c, isstochastic_d, rand_trans, rand_trans_d,
                     calc_peq, calc_peq_d, sim_markov_c, sim_markov_d,
                     adjoint, mean_dwell)
>>>>>>> d30abcc0
__all__ = [
   "indices",
   "params",
   "stochastify_c",
   "stochastify_d",
<<<<<<< HEAD
   "stochastify_pd",
=======
   'stochastify_pd',
>>>>>>> d30abcc0
   "unstochastify_c",
   "isstochastic_c",
   "isstochastic_d",
   "rand_trans",
   "rand_trans_d",
   "calc_peq",
   "calc_peq_d",
   "sim_markov_c",
   "sim_markov_d",
   "TopologyOptions",
]<|MERGE_RESOLUTION|>--- conflicted
+++ resolved
@@ -10,28 +10,17 @@
 """
 from . import indices, params
 from .options import TopologyOptions
-<<<<<<< HEAD
-from ._helpers import stochastify_c, stochastify_d, unstochastify_c, stochastify_pd
-from .markov import (adjoint, calc_peq, calc_peq_d, isstochastic_c,
-                     isstochastic_d, mean_dwell, rand_trans, rand_trans_d,
-                     sim_markov_c, sim_markov_d)
-=======
 from ._helpers import (stochastify_c, stochastify_d, stochastify_pd,
                        unstochastify_c)
 from .markov import (isstochastic_c, isstochastic_d, rand_trans, rand_trans_d,
                      calc_peq, calc_peq_d, sim_markov_c, sim_markov_d,
                      adjoint, mean_dwell)
->>>>>>> d30abcc0
 __all__ = [
    "indices",
    "params",
    "stochastify_c",
    "stochastify_d",
-<<<<<<< HEAD
    "stochastify_pd",
-=======
-   'stochastify_pd',
->>>>>>> d30abcc0
    "unstochastify_c",
    "isstochastic_c",
    "isstochastic_d",
