--- conflicted
+++ resolved
@@ -1,5 +1,9 @@
-<<<<<<< HEAD
-"""Utilities for working with and parameterising Markov processes
+"""Tools for working with and parameterising Markov processes
+
+Notes
+-----
+This package assumes probability distributions are represented by row vectors,
+so :math:`Q_{ij}` is the transition rate from :math:`i` to :math:`j`.
 
 .. autosummary::
    :toctree: markov
@@ -7,14 +11,6 @@
 
    indices
    params
-=======
-"""Tools for working with and parameterising Markov processes
-
-Notes
------
-This package assumes probability distributions are represented by row vectors,
-so :math:`Q_{ij}` is the transition rate from :math:`i` to :math:`j`.
->>>>>>> 5e390e0c
 """
 from . import indices, params
 from .options import TopologyOptions
