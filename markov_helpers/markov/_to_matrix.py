--- conflicted
+++ resolved
@@ -49,11 +49,7 @@
 
     See Also
     --------
-<<<<<<< HEAD
-    indices.offdiag_subs, gen_mat_to_params
-=======
     .indices.offdiag_subs, gen_mat_to_params
->>>>>>> 220fc6f8
     """
     return _h.params_to_mat(params, _in.offdiag_subs, drn, axis, daxis, **kwds)
 
@@ -87,11 +83,7 @@
 
     See Also
     --------
-<<<<<<< HEAD
-    indices.offdiag_split_subs, uni_gen_mat_to_params
-=======
     .indices.offdiag_split_subs, uni_gen_mat_to_params
->>>>>>> 220fc6f8
     """
     params = _h.uni_to_any(params, num_st, axis=axis, **kwds)
     return _h.params_to_mat(params, _in.offdiag_split_subs,
@@ -123,11 +115,7 @@
 
     See Also
     --------
-<<<<<<< HEAD
-    indices.ring_subs, ring_mat_to_params
-=======
     .indices.ring_subs, ring_mat_to_params
->>>>>>> 220fc6f8
     """
     kwds['ring'] = True
     return _h.params_to_mat(params, _in.ring_subs, drn, axis, daxis, **kwds)
@@ -162,11 +150,7 @@
 
     See Also
     --------
-<<<<<<< HEAD
-    indices.ring_subs, uni_ring_mat_to_params
-=======
     .indices.ring_subs, uni_ring_mat_to_params
->>>>>>> 220fc6f8
     """
     kwds['ring'] = True
     ring_params = _h.uni_to_any(params, num_st, axis=axis, **kwds)
@@ -199,11 +183,7 @@
 
     See Also
     --------
-<<<<<<< HEAD
-    indices.serial_subs, serial_mat_to_params
-=======
     .indices.serial_subs, serial_mat_to_params
->>>>>>> 220fc6f8
     """
     kwds['serial'] = True
     return _h.params_to_mat(params, _in.serial_subs, drn, axis, daxis, **kwds)
@@ -238,11 +218,7 @@
 
     See Also
     --------
-<<<<<<< HEAD
-    indices.serial_subs, uni_serial_mat_to_params
-=======
     .indices.serial_subs, uni_serial_mat_to_params
->>>>>>> 220fc6f8
     """
     kwds['serial'] = True
     ser_params = _h.uni_to_any(params, num_st, axis=axis, **kwds)
@@ -276,11 +252,7 @@
 
     See Also
     --------
-<<<<<<< HEAD
-    indices.cascade_subs, cascade_mat_to_params
-=======
     .indices.cascade_subs, cascade_mat_to_params
->>>>>>> 220fc6f8
     """
     # cascade topology has same number of transitions as
     kwds['serial'] = True
@@ -374,11 +346,7 @@
 
     See Also
     --------
-<<<<<<< HEAD
-    ..indices.param_subs, mat_to_params
-=======
     .indices.param_subs, mat_to_params
->>>>>>> 220fc6f8
     """
     kwds.update({'serial': serial, 'ring': ring})
     if uniform:
