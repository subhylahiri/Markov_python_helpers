"""Utilities to convert Markov matrices to parameters
"""
from __future__ import annotations

from typing import Optional

import numpy as np

from . import _helpers as _h
from . import indices as _in
from ._helpers import Array, AxesOrSeq, IntOrSeq

__all__ = [
    "paramify",
    "mat_to_params",
    "gen_mat_to_params",
    "ring_mat_to_params",
    "serial_mat_to_params",
    "cascade_mat_to_params",
    "uni_gen_mat_to_params",
    "uni_ring_mat_to_params",
    "uni_serial_mat_to_params",
    "std_cascade_mat_to_params",
]
# =============================================================================
# Matrices to parameters
# =============================================================================


def gen_mat_to_params(mat: Array, drn: IntOrSeq = 0,
                      axes: AxesOrSeq = (-2, -1), daxis: IntOrSeq = 0
                      ) -> Array:
    """Independent parameters of transition matrix.

    Parameters
    ----------
    mat : ndarray (...,n,n)
        Continuous time stochastic matrix.
    drn: int, optional, default: 0
        If nonzero, only include transitions in direction `i -> i + sgn(drn)`.
    axes : Tuple[int, int] or None
        Axes to treat as (from, to) axes, by default: (-2, -1)
    daxis : int, optional
        Axis to broadcast non-scalar `drn` over, by default: 0

    Returns
    -------
    params : ndarray (...,n(n-1),)
        Vector of off-diagonal elements, in order:
        mat_01, mat_02, ..., mat_0n-1, mat10, mat_12, ..., mat_n-2,n-1.
        Elements lie across the earlier axis of `axes`.

    See Also
    --------
<<<<<<< HEAD
    indices.offdiag_subs, gen_params_to_mat
=======
    .indices.offdiag_subs, gen_params_to_mat
>>>>>>> 220fc6f8
    """
    return _h.mat_to_params(mat, _in.offdiag_subs, drn, axes, daxis)


def uni_gen_mat_to_params(mat: Array, grad: bool = True, drn: IntOrSeq = 0,
                          axes: AxesOrSeq = (-2, -1), daxis: IntOrSeq = 0
                          ) -> Array:
    """Independent parameters of uniform transition matrix.

    Parameters
    ----------
    mat : ndarray (n,n)
        Continuous time stochastic matrix.
    drn: int, optional, default: 0
        If nonzero, only include transitions in direction `i -> i + sgn(drn)`.
    grad : bool, optional, default: True
        Is the output for a gradient (True) or a transition matrix (False).
        If True, return sum of values in each direction, else, return mean.
    axes : Tuple[int, int] or None
        Axes to treat as (from, to) axes, by default: (-2, -1)
    daxis : int, optional
        Axis to broadcast non-scalar `drn` over, by default: 0

    Returns
    -------
    params : ndarray (2,)
        Vector of independent elements, in order (grad=False):
        mat_01 = ... = mat_0n-1 = mat_12 = ... mat_1n-1 = ... = mat_n-2,n-1,
        mat_10 = mat_20 = mat_21 = mat_30 = ... = mat_n-10 = ... = mat_n-1,n-2.
        Or, in order (grad=True):
        mat_01 + ... + mat_0n-1 + mat_12 + ... mat_1n-1 + ... + mat_n-2,n-1,
        mat_10 + mat_20 + mat_21 + mat_30 + ... + mat_n-10 + ... + mat_n-1,n-2.
        Elements lie across the earlier axis of `axes`.

    See Also
    --------
<<<<<<< HEAD
    indices.offdiag_split_subs, uni_gen_params_to_mat
=======
    .indices.offdiag_split_subs, uni_gen_params_to_mat
>>>>>>> 220fc6f8
    """
    if _h.unpack_nest(drn):
        return _h.to_uni(gen_mat_to_params(mat, drn, axes, daxis),
                          drn, grad, axes)
    # need to separate pos, neg
    params = _h.mat_to_params(mat, _in.offdiag_split_subs, drn, axes, daxis)
    return _h.to_uni(params, drn, grad, axes)


def ring_mat_to_params(mat: Array, drn: IntOrSeq = 0,
                       axes: AxesOrSeq = (-2, -1), daxis: IntOrSeq = 0
                       ) -> Array:
    """Independent parameters of ring transition matrix.

    Parameters
    ----------
    mat : ndarray (n,n)
        Continuous time stochastic matrix.
    drn: int, optional, default: 0
        If nonzero, only include transitions in direction `i -> i + sgn(drn)`.
    axes : Tuple[int, int] or None
        Axes to treat as (from, to) axes, by default: (-2, -1)
    daxis : int, optional
        Axis to broadcast non-scalar `drn` over, by default: 0

    Returns
    -------
    params : ndarray (2n,)
        Vector of independent elements, in order:
        mat_01, mat_12, ..., mat_n-2,n-1, mat_n-1,0,
        mat_0,n-1, mat_10, mat_21, ..., mat_n-1,n-2.
        Elements lie across the earlier axis of `axes`.

    See Also
    --------
<<<<<<< HEAD
    indices.ring_subs, ring_params_to_mat
=======
    .indices.ring_subs, ring_params_to_mat
>>>>>>> 220fc6f8
    """
    return _h.mat_to_params(mat, _in.ring_subs, drn, axes, daxis)


def uni_ring_mat_to_params(mat: Array, grad: bool = True,
                           drn: IntOrSeq = 0, axes: AxesOrSeq = (-2, -1),
                           daxis: IntOrSeq = 0) -> Array:
    """Independent parameters of ring transition matrix.

    Parameters
    ----------
    mat : ndarray (n,n)
        Continuous time stochastic matrix.
    drn: int, optional, default: 0
        If nonzero, only include transitions in direction `i -> i + sgn(drn)`.
    grad : bool, optional, default: True
        Is the output for a gradient (True) or a transition matrix (False).
        If True, return sum of (anti)clockwise values, else, return mean.
    axes : Tuple[int, int] or None
        Axes to treat as (from, to) axes, by default: (-2, -1)
    daxis : int, optional
        Axis to broadcast non-scalar `drn` over, by default: 0

    Returns
    -------
    params : ndarray (2,)
        Vector of independent elements, in ordrn
            mat_01 = mat_12 = ... = mat_n-2,n-1 = mat_n-10,
            mat_0n-1 = mat10 = mat_21 = ... = mat_n-1,n-2.
        Or, in order (grad=True):
            mat_01 + mat_12 + ... + mat_n-2,n-1 + mat_n-10,
            mat_0n-1 + mat10 + mat_21 + ... + mat_n-1,n-2.
        Elements lie across the earlier axis of `axes`.

    See Also
    --------
<<<<<<< HEAD
    indices.ring_subs, uni_ring_params_to_mat
=======
    .indices.ring_subs, uni_ring_params_to_mat
>>>>>>> 220fc6f8
    """
    return _h.to_uni(ring_mat_to_params(mat, drn, axes, daxis),
                      drn, grad, axes)


def serial_mat_to_params(mat: Array, drn: IntOrSeq = 0,
                         axes: AxesOrSeq = (-2, -1), daxis: IntOrSeq = 0
                         ) -> Array:
    """Independent parameters of serial transition matrix.

    Parameters
    ----------
    mat : ndarray (n,n)
        Continuous time stochastic matrix.
    drn: int, optional, default: 0
        If nonzero, only include transitions in direction `i -> i + sgn(drn)`.
    axes : Tuple[int, int] or None
        Axes to treat as (from, to) axes, by default: (-2, -1)
    daxis : int, optional
        Axis to broadcast non-scalar `drn` over, by default: 0

    Returns
    -------
    params : ndarray (2(n-1),)
        Vector of independent elements, in order:
        mat_01, mat_12, ..., mat_n-2,n-1,
        mat_10, mat_21, ..., mat_n-2,n-1.
        Elements lie across the earlier axis of `axes`.

    See Also
    --------
<<<<<<< HEAD
    indices.serial_subs, serial_params_to_mat
=======
    .indices.serial_subs, serial_params_to_mat
>>>>>>> 220fc6f8
    """
    return _h.mat_to_params(mat, _in.serial_subs, drn, axes, daxis)


def uni_serial_mat_to_params(mat: Array, grad: bool = True,
                             drn: IntOrSeq = 0, axes: AxesOrSeq = (-2, -1),
                             daxis: IntOrSeq = 0) -> Array:
    """Independent parameters of uniform serial transition matrix.

    Parameters
    ----------
    mat : ndarray (n,n)
        Continuous time stochastic matrix.
    drn: int, optional, default: 0
        If nonzero, only include transitions in direction `i -> i + sgn(drn)`.
    grad : bool, optional, default: True
        Is the output for a gradient (True) or a transition matrix (False).
        If True, return sum of values in each direction, else, return mean.
    axes : Tuple[int, int] or None
        Axes to treat as (from, to) axes, by default: (-2, -1)
    daxis : int, optional
        Axis to broadcast non-scalar `drn` over, by default: 0

    Returns
    -------
    params : ndarray (2,)
        Vector of independent elements, in order (grad=False):
            mat_01 = mat_12 = ... = mat_n-2,n-1,
            mat_10 = mat_21 = ... = mat_n-1,n-2.
        Or, in order (grad=True):
            mat_01 + mat_12 + ... + mat_n-2,n-1,
            mat_10 + mat_21 + ... + mat_n-1,n-2.
        Elements lie across the earlier axis of `axes`.

    See Also
    --------
<<<<<<< HEAD
    indices.serial_subs, uni_serial_params_to_mat
=======
    .indices.serial_subs, uni_serial_params_to_mat
>>>>>>> 220fc6f8
    """
    return _h.to_uni(serial_mat_to_params(mat, drn, axes, daxis),
                      drn, grad, axes)


def cascade_mat_to_params(mat: Array, drn: IntOrSeq = 0,
                          axes: AxesOrSeq = (-2, -1), daxis: IntOrSeq = 0
                          ) -> Array:
    """Non-zero transition rates of transition matrix with cascade topology.

    Parameters
    ----------
    mat : ndarray (n,n)
        Continuous time stochastic matrix.
    drn: int, optional, default: 0
        If nonzero, only include transitions in direction `i -> i + sgn(drn)`.
    axes : Tuple[int, int] or Nnarr
        Axes todrnat as (from, to) axes, by default: (-2, -1)
    daxis : int, optional
        Axis to broadcast non-scalar `drn` over, by default: 0

    Returns
    -------
    params : ndarray (2n-2,)
        Vector of elements, in order:
        mat_0n, mat_1n, ..., mat_n-1,n,
        mat_n,n+1, mat_n+1,n+2, ..., mat_2n-2,2n-1,
        mat_2n-1,n-1, ..., mat_n+1,n-1, mat_n,n-1,
        mat_n-1,n-2, ..., mat_21, mat_10.
        Elements lie across the earlier axis of `axes`.

    See Also
    --------
<<<<<<< HEAD
    indices.cascade_subs, cascade_params_to_mat
=======
    .indices.cascade_subs, cascade_params_to_mat
>>>>>>> 220fc6f8
    """
    return _h.mat_to_params(mat, _in.cascade_subs, drn, axes, daxis)


def std_cascade_mat_to_params(mat: Array,
                              param: Optional[np.ndarray] = None,
                              drn: IntOrSeq = 0, *, grad: bool = True,
                              axes: AxesOrSeq = (-2, -1), daxis: IntOrSeq = 0
                              ) -> Array:
    """(Gradient wrt) parameters of cascade transition matrix.

    Parameters
    ----------
    mat : ndarray (n,n)
        Continuous time stochastic matrix.
    param : ndarray (2,)
        The parameter of the cascade model, needed when taking gradients.
        Can be omitted when `grad = False`.
        Elements should lie across the earlier axis of `axes`.
    drn: int, optional, default: 0
        If nonzero, only include transitions in direction `i -> i + sgn(drn)`.
    grad : bool, optional, default: True
        Is the output for a gradient (True) or a transition matrix (False).
        If True, return sum of values in each direction, else, return mean.
    axes : Tuple[int, int] or None
        Axes to treat as (from, to) axes, by default: (-2, -1)
    daxis : int, optional
        Axis to broadcast non-scalar `drn` over, by default: 0

    Returns
    -------
    params : ndarray (2,)
        Vector of parameters, for `drn = +/-1`.
        Elements lie across the earlier axis of `axes`.

    See Also
    --------
<<<<<<< HEAD
    indices.cascade_subs, std_cascade_params_to_mat
=======
    .indices.cascade_subs, std_cascade_params_to_mat
>>>>>>> 220fc6f8
    """
    if not isinstance(axes[0], int):
        return _h.bcast_axes(std_cascade_mat_to_params, mat, param, grad=grad,
                              drn=drn, drn_axis=daxis, fun_axis=axes)
    rates = cascade_mat_to_params(np.asanyarray(mat), drn, axes, daxis)
    axis = min(axs % mat.ndim for axs in axes)
    npt = mat.shape[axis] // 2
    # (...,2,n-1)
    rates = rates.moveaxis(axis, -1).unravelaxis(-1, (-1, 2*npt - 1))
    numer, denom = np.arange(1, npt), np.arange(npt, 2*npt - 1)
    if not grad:
        # (...,2,n-2) -> (...,2)
        par = np.mean(_h.diff_like(np.true_divide, rates[..., numer], -1), -1)
        par += np.mean(_h.diff_like(np.true_divide, rates[..., denom], 1), -1)
        # (...,2,...)
        return np.moveaxis(par / 2, -1, axis)
    denom = np.r_[0, denom]
    # (n-1,)
    expn = np.abs(np.arange(1 - npt, npt))
    # (...,2,1)
    param = np.moveaxis(np.asanyarray(param), axis, -1)[..., None]
    # (...,2,n-1)
    jac = param ** (expn - 1)
    jac[..., numer] *= expn[numer]
    jac[..., denom] *= expn[denom]/(1 - param) + param/(1 - param)**2
    # (...,2) -> (...,2,...)
    return np.moveaxis(np.sum(rates * jac, axis=-1), -1, axis)


def mat_to_params(mat: Array, *, serial: bool = False, ring: bool = False,
                  uniform: bool = False, grad: bool = True, drn: IntOrSeq = 0,
                  axes: AxesOrSeq = (-2, -1), daxis: IntOrSeq = 0
                  ) -> Array:
    """Independent parameters of transition matrix.

    Parameters
    ----------
    mat : ndarray (n,n)
        Continuous time stochastic matrix.
    serial : bool, optional, default: False
        Is the rate vector meant for `serial_params_to_mat` or
        `gen_params_to_mat`?
    ring : bool, optional, default: False
        Is the rate vector meant for `ring_params_to_mat` or
        `gen_params_to_mat`?
    drn: int, optional, default: 0
        If nonzero, only include transitions in direction `i -> i + sgn(drn)`.
    uniform : bool, optional, default: False
        Is the rate vector meant for `ring_params_to_mat` or
        `uni_ring_params_to_mat`?
    grad : bool, optional, default: True
        Is the output for a gradient (True) or a transition matrix (False).
        If True, return sum of each group of equal transitions.
        If False, return the mean.
    axes : Tuple[int, int] or None
        Axes to treat as (from, to) axes, by default: (-2, -1)
    daxis : int, optional
        Axis to broadcast non-scalar `drn` over, by default: 0

    Returns
    -------
    params : ndarray (n(n-1),) or (2(n-1),) or (2n,) or (2,) or half of them
        Vector of independent elements. For the order, see docs for `*_subs`.
        Elements lie across the earlier axis of `axes`.

    See Also
    --------
<<<<<<< HEAD
    indices.param_subs, params_to_mat
=======
    .indices.param_subs, params_to_mat
>>>>>>> 220fc6f8
    """
    params = _h.mat_to_params(mat, _in.sub_fun(serial, ring, uniform),
                               drn, axes, daxis)
    if uniform:
        return _h.to_uni(params, drn, grad, axes)
    return params


def paramify(params_or_mat: Array, *args, **kwds) -> Array:
    """Independent parameters of transition matrix, if not already so.

    Parameters
    ----------
    params_or_mat : ndarray (np,) or (n,n)
        Either vector of independent elements (in order that depends on flags,
        see docs for `params_to_mat`) or continuous time stochastic matrix.
    other arguments passed to `mat_to_params`

    Returns
    -------
    params : ndarray (np,)
        Vector of independent elements (in order that depends on flags,
        see docs for `*_subs` for details).

    See Also
    --------
    mat_to_params, matify
    """
    if params_or_mat.ndim >= 2:
        return params_or_mat
    return mat_to_params(params_or_mat, *args, **kwds)<|MERGE_RESOLUTION|>--- conflicted
+++ resolved
@@ -52,11 +52,7 @@
 
     See Also
     --------
-<<<<<<< HEAD
-    indices.offdiag_subs, gen_params_to_mat
-=======
     .indices.offdiag_subs, gen_params_to_mat
->>>>>>> 220fc6f8
     """
     return _h.mat_to_params(mat, _in.offdiag_subs, drn, axes, daxis)
 
@@ -93,11 +89,7 @@
 
     See Also
     --------
-<<<<<<< HEAD
-    indices.offdiag_split_subs, uni_gen_params_to_mat
-=======
     .indices.offdiag_split_subs, uni_gen_params_to_mat
->>>>>>> 220fc6f8
     """
     if _h.unpack_nest(drn):
         return _h.to_uni(gen_mat_to_params(mat, drn, axes, daxis),
@@ -133,11 +125,7 @@
 
     See Also
     --------
-<<<<<<< HEAD
-    indices.ring_subs, ring_params_to_mat
-=======
     .indices.ring_subs, ring_params_to_mat
->>>>>>> 220fc6f8
     """
     return _h.mat_to_params(mat, _in.ring_subs, drn, axes, daxis)
 
@@ -174,11 +162,7 @@
 
     See Also
     --------
-<<<<<<< HEAD
-    indices.ring_subs, uni_ring_params_to_mat
-=======
     .indices.ring_subs, uni_ring_params_to_mat
->>>>>>> 220fc6f8
     """
     return _h.to_uni(ring_mat_to_params(mat, drn, axes, daxis),
                       drn, grad, axes)
@@ -210,11 +194,7 @@
 
     See Also
     --------
-<<<<<<< HEAD
-    indices.serial_subs, serial_params_to_mat
-=======
     .indices.serial_subs, serial_params_to_mat
->>>>>>> 220fc6f8
     """
     return _h.mat_to_params(mat, _in.serial_subs, drn, axes, daxis)
 
@@ -251,11 +231,7 @@
 
     See Also
     --------
-<<<<<<< HEAD
-    indices.serial_subs, uni_serial_params_to_mat
-=======
     .indices.serial_subs, uni_serial_params_to_mat
->>>>>>> 220fc6f8
     """
     return _h.to_uni(serial_mat_to_params(mat, drn, axes, daxis),
                       drn, grad, axes)
@@ -289,11 +265,7 @@
 
     See Also
     --------
-<<<<<<< HEAD
-    indices.cascade_subs, cascade_params_to_mat
-=======
     .indices.cascade_subs, cascade_params_to_mat
->>>>>>> 220fc6f8
     """
     return _h.mat_to_params(mat, _in.cascade_subs, drn, axes, daxis)
 
@@ -331,11 +303,7 @@
 
     See Also
     --------
-<<<<<<< HEAD
-    indices.cascade_subs, std_cascade_params_to_mat
-=======
     .indices.cascade_subs, std_cascade_params_to_mat
->>>>>>> 220fc6f8
     """
     if not isinstance(axes[0], int):
         return _h.bcast_axes(std_cascade_mat_to_params, mat, param, grad=grad,
@@ -403,11 +371,7 @@
 
     See Also
     --------
-<<<<<<< HEAD
-    indices.param_subs, params_to_mat
-=======
     .indices.param_subs, params_to_mat
->>>>>>> 220fc6f8
     """
     params = _h.mat_to_params(mat, _in.sub_fun(serial, ring, uniform),
                                drn, axes, daxis)
