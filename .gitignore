--- conflicted
+++ resolved
@@ -71,10 +71,6 @@
 # Sphinx documentation
 docs/source/markov_helpers/
 docs/docs/
-<<<<<<< HEAD
-# Reinclude website
-=======
->>>>>>> da7d4a29
 
 # PyBuilder
 target/
